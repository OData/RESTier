﻿// Copyright (c) Microsoft Corporation.  All rights reserved.
// Licensed under the MIT License.  See License.txt in the project root for license information.

using System;
using System.Collections.Generic;
using Microsoft.AspNet.OData;
using Microsoft.AspNet.OData.Batch;
using Microsoft.AspNet.OData.Extensions;
using Microsoft.AspNet.OData.Routing.Conventions;
using Microsoft.AspNetCore.Routing;
using Microsoft.Extensions.DependencyInjection;
using Microsoft.OData;
using Microsoft.Restier.AspNetCore.Batch;
using Microsoft.Restier.Core;

namespace Microsoft.Restier.AspNetCore
{
<<<<<<< HEAD
    using Microsoft.AspNet.OData;
    using Microsoft.AspNet.OData.Batch;
    using Microsoft.AspNet.OData.Extensions;
    using Microsoft.AspNet.OData.Routing.Conventions;
    using Microsoft.AspNetCore.Routing;
    using Microsoft.Extensions.DependencyInjection;
    using Microsoft.OData;
    using Microsoft.Restier.AspNetCore.Batch;
    using Microsoft.Restier.Core;
    using System;
    using System.Collections.Generic;
=======
>>>>>>> 33e41bb4

    /// <summary>
    /// Extension methods for the <see cref="IRouteBuilder"/> interface.
    /// </summary>
    public static class RestierRouteBuilderExtensions
    {
        /// <summary>
        /// Instructs WebApi to map one or more of the registered Restier APIs to the specified Routes, each with it's own isolated Dependency Injection container.
        /// </summary>
        /// <param name="routeBuilder">The <see cref="HttpConfiguration"/> instance to enhance.</param>
        /// <param name="configureRoutesAction">The action for configuring a set of routes.</param>
        /// <returns>The <see cref="HttpConfiguration"/> instance to allow for fluent method chaining.</returns>
        /// <example>
        /// <code>
        /// config.MapRestier(builder =>
        ///     builder
        ///         .MapApiRoute<SomeApi>("SomeApiV1", "someapi/")
        ///         .MapApiRoute<AnotherApi>("AnotherApiV1", "anotherapi/")
        /// );
        /// </code>
        /// </example>
        public static IRouteBuilder MapRestier(this IRouteBuilder routeBuilder, Action<RestierRouteBuilder> configureRoutesAction)
        {
            Ensure.NotNull(routeBuilder, nameof(routeBuilder));
            Ensure.NotNull(configureRoutesAction, nameof(configureRoutesAction));

            var perRouteContainer = routeBuilder.ServiceProvider.GetRequiredService<IPerRouteContainer>();
            perRouteContainer.BuilderFactory = () => routeBuilder.ServiceProvider.GetRequiredService<IContainerBuilder>();

            var rrb = new RestierRouteBuilder();
            configureRoutesAction.Invoke(rrb);

            foreach (var route in rrb.Routes)
            {
                ODataBatchHandler batchHandler = null;

                if (route.Value.AllowBatching)
                {

#pragma warning disable IDE0067 // Dispose objects before losing scope
                    batchHandler = new RestierBatchHandler()
                    {
                        ODataRouteName = route.Key
                    };
#pragma warning restore IDE0067 // Dispose objects before losing scope
                }

                var odataRoute = routeBuilder.MapODataServiceRoute(route.Key, route.Value.RoutePrefix, (containerBuilder) =>
                {
                    var rcb = containerBuilder as RestierContainerBuilder;
                    rcb.routeBuilder = rrb;
                    rcb.RouteName = route.Key;

                    containerBuilder.AddService<IEnumerable<IODataRoutingConvention>>(OData.ServiceLifetime.Singleton, sp => routeBuilder.CreateRestierRoutingConventions(route.Key));
                    if (batchHandler != null)
                    {
                        //RWM: DO NOT simplify this generic signature. It HAS to stay this way, otherwise the code breaks.
                        containerBuilder.AddService<ODataBatchHandler>(OData.ServiceLifetime.Singleton, sp => batchHandler);
                    }
                });
            }

            return routeBuilder;
        }

        /// <summary>
        /// Creates the default routing conventions.
        /// </summary>
        /// <param name="builder">The <see cref="IRouteBuilder"/> instance.</param>
        /// <param name="routeName">The name of the route.</param>
        /// <returns>The routing conventions created.</returns>
        private static IList<IODataRoutingConvention> CreateRestierRoutingConventions(this IRouteBuilder builder, string routeName)
        {
            var conventions = ODataRoutingConventions.CreateDefaultWithAttributeRouting(routeName, builder);
            var index = 0;
            for (; index < conventions.Count; index++)
            {
                if (conventions[index] is AttributeRoutingConvention)
                {
                    break;
                }
            }

            conventions.Insert(index + 1, new RestierRoutingConvention());
            return conventions;
        }
    }
}<|MERGE_RESOLUTION|>--- conflicted
+++ resolved
@@ -15,20 +15,6 @@
 
 namespace Microsoft.Restier.AspNetCore
 {
-<<<<<<< HEAD
-    using Microsoft.AspNet.OData;
-    using Microsoft.AspNet.OData.Batch;
-    using Microsoft.AspNet.OData.Extensions;
-    using Microsoft.AspNet.OData.Routing.Conventions;
-    using Microsoft.AspNetCore.Routing;
-    using Microsoft.Extensions.DependencyInjection;
-    using Microsoft.OData;
-    using Microsoft.Restier.AspNetCore.Batch;
-    using Microsoft.Restier.Core;
-    using System;
-    using System.Collections.Generic;
-=======
->>>>>>> 33e41bb4
 
     /// <summary>
     /// Extension methods for the <see cref="IRouteBuilder"/> interface.
