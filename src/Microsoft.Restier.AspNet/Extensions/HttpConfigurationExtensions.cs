--- conflicted
+++ resolved
@@ -16,13 +16,9 @@
 using Microsoft.OData;
 using Microsoft.Restier.AspNet;
 using Microsoft.Restier.AspNet.Batch;
-<<<<<<< HEAD
 using Microsoft.Restier.AspNet.Model;
 using Microsoft.Restier.Core.Model;
 using Microsoft.Restier.Core.Startup;
-=======
-using Microsoft.Restier.Core;
->>>>>>> 13039c70
 using ServiceLifetime = Microsoft.OData.ServiceLifetime;
 
 namespace System.Web.Http
@@ -48,33 +44,11 @@
         /// <param name="config"></param>
         /// <param name="configureApis"></param>
         /// <returns></returns>
-<<<<<<< HEAD
         public static HttpConfiguration UseRestier(this HttpConfiguration config, Action<RestierApiBuilder> configureApis)
-=======
-        public static HttpConfiguration UseRestier<TApi>(this HttpConfiguration config, Action<IServiceCollection> configureAction) where TApi : ApiBase
->>>>>>> 13039c70
         {
             config.UseCustomContainerBuilder(() =>
             {
-<<<<<<< HEAD
                 return new RestierContainerBuilder(configureApis);
-=======
-                var builder = new RestierContainerBuilder((services) =>
-                {
-                    // remove the default ODataQuerySettings from OData as we will add our own.
-                    services.RemoveAll<ODataQuerySettings>();
-
-                    services
-                   .AddRestierCoreServices(typeof(TApi))
-                   .AddRestierConventionBasedServices(typeof(TApi));
-
-                    configureAction(services);
-
-                    services.AddRestierDefaultServices<TApi>();
-                });
-
-                return builder;
->>>>>>> 13039c70
             });
 
             return config;
@@ -110,41 +84,33 @@
         /// <param name="allowBatching"></param>
         /// <param name="httpServer"></param>
         /// <returns></returns>
-        public static HttpConfiguration MapRestier<TApi>(this HttpConfiguration config, string routeName, string routePrefix, bool allowBatching, HttpServer httpServer)
-        {
-            ODataBatchHandler batchHandler = null;
-            var conventions = CreateRestierRoutingConventions(config, routeName);
-
-            if (allowBatching)
-            {
-<<<<<<< HEAD
+        public static HttpConfiguration MapRestier(this HttpConfiguration config, Action<RestierRouteBuilder> routeBuilder, HttpServer httpServer)
+        {
+            Ensure.NotNull(routeBuilder, nameof(routeBuilder));
+
+            var rrb = new RestierRouteBuilder();
+            routeBuilder.Invoke(rrb);
+
+            foreach (var route in rrb.Routes)
+            {
                 ODataBatchHandler batchHandler = null;
                 var conventions = CreateRestierRoutingConventions(config, route.Key);
 
                 if (route.Value.AllowBatching)
-=======
-                if (httpServer == null)
->>>>>>> 13039c70
-                {
-                    throw new ArgumentNullException(nameof(httpServer), owinException);
-                }
+                {
+                    if (httpServer == null)
+                    {
+                        throw new ArgumentNullException(nameof(httpServer), owinException);
+                    }
 
 #pragma warning disable IDE0067 // Dispose objects before losing scope
-<<<<<<< HEAD
                     batchHandler = new RestierBatchHandler(httpServer)
                     {
                         ODataRouteName = route.Key
                     };
-=======
-                batchHandler = new RestierBatchHandler(httpServer)
-                {
-                    ODataRouteName = routeName
-                };
->>>>>>> 13039c70
 #pragma warning restore IDE0067 // Dispose objects before losing scope
             }
 
-<<<<<<< HEAD
                 var odataRoute = config.MapODataServiceRoute(route.Key, route.Value.RoutePrefix, (containerBuilder, routeName) =>
                 {
                     var rcb = containerBuilder as RestierContainerBuilder;
@@ -159,17 +125,6 @@
                     }
                 });
             }
-=======
-            config.MapODataServiceRoute(routeName, routePrefix, (builder) =>
-            {
-                builder.AddService<IEnumerable<IODataRoutingConvention>>(ServiceLifetime.Singleton, sp => conventions);
-                if (batchHandler != null)
-                {
-                    //RWM: DO NOT simplify this generic signature. It HAS to stay this way, otherwise the code breaks.
-                    builder.AddService<ODataBatchHandler>(ServiceLifetime.Singleton, sp => batchHandler);
-                }
-            });
->>>>>>> 13039c70
 
             return config;
         }
