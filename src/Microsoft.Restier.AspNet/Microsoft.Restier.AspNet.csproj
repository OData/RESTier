﻿<Project Sdk="Microsoft.NET.Sdk">

  <PropertyGroup>
    <Summary>Restier is a framework for building convention-based, secure, queryable APIs with ASP.NET. This package contains runtime components for integrating with ASP.NET Web API 2.2 to automatically handle incoming requests.</Summary>
    <Description>
      $(Summary)

      Commonly used types:
      Microsoft.Restier.AspNet.RestierBatchHandler
    </Description>
    <PackageTags>$(PackageTags);webapi;batch</PackageTags>

    <TargetFrameworks>net472</TargetFrameworks>
  </PropertyGroup>

  <ItemGroup>
    <AssemblyAttribute Include="System.Runtime.CompilerServices.InternalsVisibleTo">
      <_Parameter1>Microsoft.Restier.Tests.AspNet, PublicKey=0024000004800000940000000602000000240000525341310004000001000100f1fcc0061e7ed7476808f86fdecd6a9585915f329fc6312d08331c971da86230330e42ed8ffbd528c523fa023d92c3db1123b5d044b3aad9e04fd3877ffca8e4ba836a740ec3074f0fcbef770ff14d2fa1b5a8403ab16f398ac14998bd011c35505b6bc555326037a7ab7dcca118000a19a5475377358e9dea38df76452b01c9</_Parameter1>
    </AssemblyAttribute>
  </ItemGroup>
  
  <ItemGroup>
<<<<<<< HEAD
    <PackageReference Include="Ben.Demystifier" Version="[0.3.0, 2.0.0)" />
    <PackageReference Include="Microsoft.AspNet.OData" Version="[7.5.6, 8.0.0)" />
=======
    <PackageReference Include="Ben.Demystifier" Version="[0.1.6, 2.0.0)" />
    <PackageReference Include="Microsoft.AspNet.OData" Version="[7.5.5, 8.0.0)" />
>>>>>>> 13039c70
    <PackageReference Include="Microsoft.AspNet.WebApi" Version="[5.2.7, 6.0.0)" />
    <PackageReference Include="Microsoft.OData.Core" Version="[7.8.1, 8.0.0)" />
    <PackageReference Include="Microsoft.OData.Edm" Version="[7.8.1, 8.0.0)" />
  </ItemGroup>

  <ItemGroup>
    <ProjectReference Include="..\Microsoft.Restier.Core\Microsoft.Restier.Core.csproj" />
  </ItemGroup>

  <ItemGroup>
    <Compile Update="Properties\Resources.Designer.cs">
      <DesignTime>True</DesignTime>
      <AutoGen>True</AutoGen>
      <DependentUpon>Resources.resx</DependentUpon>
    </Compile>
  </ItemGroup>

  <ItemGroup>
    <EmbeddedResource Update="Properties\Resources.resx">
      <Generator>ResXFileCodeGenerator</Generator>
      <LastGenOutput>Resources.Designer.cs</LastGenOutput>
      <CustomToolNamespace>Microsoft.Restier.AspNet</CustomToolNamespace>
    </EmbeddedResource>
  </ItemGroup>

</Project><|MERGE_RESOLUTION|>--- conflicted
+++ resolved
@@ -20,13 +20,10 @@
   </ItemGroup>
   
   <ItemGroup>
-<<<<<<< HEAD
     <PackageReference Include="Ben.Demystifier" Version="[0.3.0, 2.0.0)" />
     <PackageReference Include="Microsoft.AspNet.OData" Version="[7.5.6, 8.0.0)" />
-=======
     <PackageReference Include="Ben.Demystifier" Version="[0.1.6, 2.0.0)" />
     <PackageReference Include="Microsoft.AspNet.OData" Version="[7.5.5, 8.0.0)" />
->>>>>>> 13039c70
     <PackageReference Include="Microsoft.AspNet.WebApi" Version="[5.2.7, 6.0.0)" />
     <PackageReference Include="Microsoft.OData.Core" Version="[7.8.1, 8.0.0)" />
     <PackageReference Include="Microsoft.OData.Edm" Version="[7.8.1, 8.0.0)" />
