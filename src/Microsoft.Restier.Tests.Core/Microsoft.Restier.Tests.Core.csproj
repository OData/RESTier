﻿<Project Sdk="Microsoft.NET.Sdk">

  <PropertyGroup>
    <TargetFramework>net472</TargetFramework>
    <IsPackable>false</IsPackable>
  </PropertyGroup>

  <ItemGroup>
<<<<<<< HEAD
    <PackageReference Include="Microsoft.NET.Test.Sdk" Version="16.4.0" />
    <PackageReference Include="Breakdance.Assemblies" Version="2.0.0-CI-20210317-172529" />
    <PackageReference Include="Microsoft.Extensions.DependencyInjection.Abstractions" Version="5.0.0" />
    <PackageReference Include="Microsoft.NET.Test.Sdk" Version="16.9.1" />
    <PackageReference Include="Microsoft.OData.Edm" Version="7.8.3" />
    <PackageReference Include="MSTest.TestAdapter" Version="2.2.3" />
    <PackageReference Include="MSTest.TestFramework" Version="2.2.3" />
=======
    <PackageReference Include="Breakdance.Restier" Version="2.0.0-CI-20201025-153538" />
    <PackageReference Include="Microsoft.Extensions.DependencyInjection.Abstractions" Version="2.2.0" />
    <PackageReference Include="Microsoft.NET.Test.Sdk" Version="16.4.0" />
    <PackageReference Include="Microsoft.OData.Edm" Version="7.8.1" />
    <PackageReference Include="MSTest.TestAdapter" Version="2.1.2" />
    <PackageReference Include="MSTest.TestFramework" Version="2.1.2" />
>>>>>>> 13039c70
  </ItemGroup>

  <ItemGroup>
    <ProjectReference Include="..\Microsoft.Restier.AspNet\Microsoft.Restier.AspNet.csproj" />
    <ProjectReference Include="..\Microsoft.Restier.Core\Microsoft.Restier.Core.csproj" />
    <ProjectReference Include="..\Microsoft.Restier.EntityFramework\Microsoft.Restier.EntityFramework.csproj" />
    <ProjectReference Include="..\Microsoft.Restier.Tests.Shared\Microsoft.Restier.Tests.Shared.csproj" />
  </ItemGroup>

<<<<<<< HEAD
  <ItemGroup>
    <PackageReference Update="Microsoft.CodeAnalysis.FxCopAnalyzers" Version="3.3.1" />
    <AssemblyAttribute Include="CloudNimble.Breakdance.Assemblies.BreakdanceTestAssembly" />
  </ItemGroup>

=======
>>>>>>> 13039c70
</Project><|MERGE_RESOLUTION|>--- conflicted
+++ resolved
@@ -6,7 +6,6 @@
   </PropertyGroup>
 
   <ItemGroup>
-<<<<<<< HEAD
     <PackageReference Include="Microsoft.NET.Test.Sdk" Version="16.4.0" />
     <PackageReference Include="Breakdance.Assemblies" Version="2.0.0-CI-20210317-172529" />
     <PackageReference Include="Microsoft.Extensions.DependencyInjection.Abstractions" Version="5.0.0" />
@@ -14,14 +13,12 @@
     <PackageReference Include="Microsoft.OData.Edm" Version="7.8.3" />
     <PackageReference Include="MSTest.TestAdapter" Version="2.2.3" />
     <PackageReference Include="MSTest.TestFramework" Version="2.2.3" />
-=======
     <PackageReference Include="Breakdance.Restier" Version="2.0.0-CI-20201025-153538" />
     <PackageReference Include="Microsoft.Extensions.DependencyInjection.Abstractions" Version="2.2.0" />
     <PackageReference Include="Microsoft.NET.Test.Sdk" Version="16.4.0" />
     <PackageReference Include="Microsoft.OData.Edm" Version="7.8.1" />
     <PackageReference Include="MSTest.TestAdapter" Version="2.1.2" />
     <PackageReference Include="MSTest.TestFramework" Version="2.1.2" />
->>>>>>> 13039c70
   </ItemGroup>
 
   <ItemGroup>
@@ -31,12 +28,9 @@
     <ProjectReference Include="..\Microsoft.Restier.Tests.Shared\Microsoft.Restier.Tests.Shared.csproj" />
   </ItemGroup>
 
-<<<<<<< HEAD
   <ItemGroup>
     <PackageReference Update="Microsoft.CodeAnalysis.FxCopAnalyzers" Version="3.3.1" />
     <AssemblyAttribute Include="CloudNimble.Breakdance.Assemblies.BreakdanceTestAssembly" />
   </ItemGroup>
 
-=======
->>>>>>> 13039c70
 </Project>