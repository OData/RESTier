﻿<Project Sdk="Microsoft.NET.Sdk">

  <PropertyGroup>
    <TargetFramework>net472</TargetFramework>
    <IsPackable>false</IsPackable>
  </PropertyGroup>

  <ItemGroup>
    <PackageReference Include="Brutal.Dev.StrongNameSigner" Version="2.7.1" />
    <PackageReference Include="Breakdance.Assemblies" Version="2.0.0-CI-20210317-172529" />
    <PackageReference Include="Microsoft.AspNet.OData" Version="7.5.6" />
    <PackageReference Include="Microsoft.AspNet.WebApi" Version="5.2.7" />
    <PackageReference Include="Microsoft.Extensions.DependencyInjection" Version="5.0.0" />
    <PackageReference Include="Microsoft.Extensions.Hosting" Version="5.0.0" />
    <PackageReference Include="Microsoft.OData.Edm" Version="7.8.3" />
<<<<<<< HEAD
    <PackageReference Include="Simple.OData.V4.Client" Version="5.20.0" />
=======
    <PackageReference Include="Simple.OData.V4.Client" Version="5.18.2" />
    <PackageReference Include="Breakdance.Assemblies" Version="2.0.0-CI-20210317-172529" />
    <PackageReference Include="Brutal.Dev.StrongNameSigner" Version="2.7.1" />
    <PackageReference Include="Microsoft.AspNet.OData" Version="7.5.6" />
    <PackageReference Include="Microsoft.AspNet.WebApi" Version="5.2.7" />
    <PackageReference Include="Microsoft.Extensions.DependencyInjection" Version="5.0.0" />
    <PackageReference Include="Simple.OData.V4.Client" Version="5.19.0" />
>>>>>>> 60ebae18
  </ItemGroup>

  <ItemGroup>
    <ProjectReference Include="..\Microsoft.Restier.Breakdance\Microsoft.Restier.Breakdance.csproj" />
    <ProjectReference Include="..\Microsoft.Restier.Core\Microsoft.Restier.Core.csproj" />
    <ProjectReference Include="..\Microsoft.Restier.Tests.Shared\Microsoft.Restier.Tests.Shared.csproj" />
    <ProjectReference Include="..\Microsoft.Restier.AspNet\Microsoft.Restier.AspNet.csproj" />
  </ItemGroup>

  <ItemGroup>
    <PackageReference Update="Microsoft.CodeAnalysis.FxCopAnalyzers" Version="3.3.1" />
    <AssemblyAttribute Include="CloudNimble.Breakdance.Assemblies.BreakdanceTestAssembly" />
  </ItemGroup>

</Project><|MERGE_RESOLUTION|>--- conflicted
+++ resolved
@@ -13,9 +13,7 @@
     <PackageReference Include="Microsoft.Extensions.DependencyInjection" Version="5.0.0" />
     <PackageReference Include="Microsoft.Extensions.Hosting" Version="5.0.0" />
     <PackageReference Include="Microsoft.OData.Edm" Version="7.8.3" />
-<<<<<<< HEAD
     <PackageReference Include="Simple.OData.V4.Client" Version="5.20.0" />
-=======
     <PackageReference Include="Simple.OData.V4.Client" Version="5.18.2" />
     <PackageReference Include="Breakdance.Assemblies" Version="2.0.0-CI-20210317-172529" />
     <PackageReference Include="Brutal.Dev.StrongNameSigner" Version="2.7.1" />
@@ -23,7 +21,6 @@
     <PackageReference Include="Microsoft.AspNet.WebApi" Version="5.2.7" />
     <PackageReference Include="Microsoft.Extensions.DependencyInjection" Version="5.0.0" />
     <PackageReference Include="Simple.OData.V4.Client" Version="5.19.0" />
->>>>>>> 60ebae18
   </ItemGroup>
 
   <ItemGroup>
