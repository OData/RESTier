--- conflicted
+++ resolved
@@ -6,10 +6,7 @@
   </PropertyGroup>
 
   <ItemGroup>
-<<<<<<< HEAD
-=======
     <PackageReference Include="Microsoft.AspNet.OData" Version="7.5.6" />
->>>>>>> b50938ce
     <PackageReference Include="Breakdance.Assemblies" Version="2.0.0-CI-20210317-172529" />
     <PackageReference Include="Microsoft.AspNet.OData" Version="7.5.6" />
     <PackageReference Include="Microsoft.Extensions.DependencyInjection" Version="5.0.0" />
