--- conflicted
+++ resolved
@@ -6,7 +6,6 @@
   </PropertyGroup>
 
   <ItemGroup>
-<<<<<<< HEAD
     <PackageReference Include="Microsoft.AspNet.OData" Version="7.5.6" />
     <PackageReference Include="Microsoft.NET.Test.Sdk" Version="16.4.0" />
     <PackageReference Include="Breakdance.Assemblies" Version="2.0.0-CI-20210317-172529" />
@@ -17,7 +16,6 @@
     <PackageReference Include="Microsoft.OData.Edm" Version="7.8.3" />
     <PackageReference Include="MSTest.TestAdapter" Version="2.2.3" />
     <PackageReference Include="MSTest.TestFramework" Version="2.2.3" />
-=======
     <PackageReference Include="Breakdance.Restier" Version="2.0.0-CI-20201025-153538" />
     <PackageReference Include="Microsoft.AspNet.OData" Version="7.5.5" />
     <PackageReference Include="Microsoft.Extensions.DependencyInjection" Version="2.2.0" />
@@ -26,7 +24,6 @@
     <PackageReference Include="Microsoft.OData.Edm" Version="7.8.1" />
     <PackageReference Include="MSTest.TestAdapter" Version="2.1.2" />
     <PackageReference Include="MSTest.TestFramework" Version="2.1.2" />
->>>>>>> 13039c70
   </ItemGroup>
 
   <ItemGroup>
