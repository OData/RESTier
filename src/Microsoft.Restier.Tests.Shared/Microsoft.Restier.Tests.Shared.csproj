﻿<Project Sdk="Microsoft.NET.Sdk">

  <PropertyGroup>
    <TargetFramework>net472</TargetFramework>
    <IsPackable>false</IsPackable>
  </PropertyGroup>

  <ItemGroup>
<<<<<<< HEAD
    <PackageReference Include="Breakdance.Assemblies" Version="2.0.0-CI-20210317-172529" />
    <PackageReference Include="Microsoft.AspNet.OData" Version="7.5.6" />
    <PackageReference Include="MSTest.TestAdapter" Version="2.2.3" />
    <PackageReference Include="MSTest.TestFramework" Version="2.2.3" />
=======
    <PackageReference Include="Breakdance.Restier" Version="2.0.0-CI-20201025-153538" />
    <PackageReference Include="Microsoft.AspNet.OData" Version="7.5.5" />
    <PackageReference Include="MSTest.TestAdapter" Version="2.1.2" />
    <PackageReference Include="MSTest.TestFramework" Version="2.1.2" />
>>>>>>> 13039c70
  </ItemGroup>

  <ItemGroup>
    <AssemblyAttribute Include="System.Runtime.CompilerServices.InternalsVisibleTo">
      <_Parameter1>Microsoft.Restier.Tests.AspNet, PublicKey=0024000004800000940000000602000000240000525341310004000001000100f1fcc0061e7ed7476808f86fdecd6a9585915f329fc6312d08331c971da86230330e42ed8ffbd528c523fa023d92c3db1123b5d044b3aad9e04fd3877ffca8e4ba836a740ec3074f0fcbef770ff14d2fa1b5a8403ab16f398ac14998bd011c35505b6bc555326037a7ab7dcca118000a19a5475377358e9dea38df76452b01c9</_Parameter1>
    </AssemblyAttribute>
    <AssemblyAttribute Include="System.Runtime.CompilerServices.InternalsVisibleTo">
      <_Parameter1>Microsoft.Restier.Tests.EntityFramework, PublicKey=0024000004800000940000000602000000240000525341310004000001000100f1fcc0061e7ed7476808f86fdecd6a9585915f329fc6312d08331c971da86230330e42ed8ffbd528c523fa023d92c3db1123b5d044b3aad9e04fd3877ffca8e4ba836a740ec3074f0fcbef770ff14d2fa1b5a8403ab16f398ac14998bd011c35505b6bc555326037a7ab7dcca118000a19a5475377358e9dea38df76452b01c9</_Parameter1>
    </AssemblyAttribute>
    <AssemblyAttribute Include="System.Runtime.CompilerServices.InternalsVisibleTo">
      <_Parameter1>Microsoft.Restier.Tests.Core, PublicKey=0024000004800000940000000602000000240000525341310004000001000100f1fcc0061e7ed7476808f86fdecd6a9585915f329fc6312d08331c971da86230330e42ed8ffbd528c523fa023d92c3db1123b5d044b3aad9e04fd3877ffca8e4ba836a740ec3074f0fcbef770ff14d2fa1b5a8403ab16f398ac14998bd011c35505b6bc555326037a7ab7dcca118000a19a5475377358e9dea38df76452b01c9</_Parameter1>
    </AssemblyAttribute>
  </ItemGroup>

  <ItemGroup>
    <ProjectReference Include="..\Microsoft.Restier.AspNet\Microsoft.Restier.AspNet.csproj" />
    <ProjectReference Include="..\Microsoft.Restier.Core\Microsoft.Restier.Core.csproj" />
    <ProjectReference Include="..\Microsoft.Restier.EntityFramework\Microsoft.Restier.EntityFramework.csproj" />
  </ItemGroup>

</Project><|MERGE_RESOLUTION|>--- conflicted
+++ resolved
@@ -6,17 +6,14 @@
   </PropertyGroup>
 
   <ItemGroup>
-<<<<<<< HEAD
     <PackageReference Include="Breakdance.Assemblies" Version="2.0.0-CI-20210317-172529" />
     <PackageReference Include="Microsoft.AspNet.OData" Version="7.5.6" />
     <PackageReference Include="MSTest.TestAdapter" Version="2.2.3" />
     <PackageReference Include="MSTest.TestFramework" Version="2.2.3" />
-=======
     <PackageReference Include="Breakdance.Restier" Version="2.0.0-CI-20201025-153538" />
     <PackageReference Include="Microsoft.AspNet.OData" Version="7.5.5" />
     <PackageReference Include="MSTest.TestAdapter" Version="2.1.2" />
     <PackageReference Include="MSTest.TestFramework" Version="2.1.2" />
->>>>>>> 13039c70
   </ItemGroup>
 
   <ItemGroup>
