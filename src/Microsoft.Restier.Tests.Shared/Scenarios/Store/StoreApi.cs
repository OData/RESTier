﻿// Copyright (c) Microsoft Corporation.  All rights reserved.
// Licensed under the MIT License.  See License.txt in the project root for license information.

using System;
using System.Data.Entity;
using System.Linq;
using Microsoft.OData.Edm;
using Microsoft.Restier.Core;
using Microsoft.Restier.Core.Query;
using Microsoft.Restier.EntityFramework;

namespace Microsoft.Restier.Tests.Shared
{

<<<<<<< HEAD
    /// <summary>
    /// 
    /// </summary>
    public class StoreApi : ApiBase
=======
    internal class StoreApi : EntityFrameworkApi<DbContext>
>>>>>>> 38b8de60
    {
        public StoreApi(IServiceProvider serviceProvider) : base(serviceProvider)
        {
        }

        /// <summary>
        /// Limits the results of <see cref="Customer" /> queries by a pre-determined set of criteria.
        /// </summary>
        protected internal IQueryable<Customer> OnFilterCustomers(IQueryable<Customer> entitySet)
        {
            // not filtering at this level
            return entitySet;
        }

        /// <summary>
        /// Limits the results of <see cref="Product" /> queries by a pre-determined set of criteria.
        /// </summary>
        protected internal IQueryable<Product> OnFilterProducts(IQueryable<Product> entitySet)
        {
            return entitySet.Where(c => c.IsActive);
        }

    }

}<|MERGE_RESOLUTION|>--- conflicted
+++ resolved
@@ -1,45 +1,20 @@
-﻿// Copyright (c) Microsoft Corporation.  All rights reserved.
+// Copyright (c) Microsoft Corporation.  All rights reserved.
 // Licensed under the MIT License.  See License.txt in the project root for license information.
 
 using System;
-using System.Data.Entity;
-using System.Linq;
-using Microsoft.OData.Edm;
 using Microsoft.Restier.Core;
-using Microsoft.Restier.Core.Query;
-using Microsoft.Restier.EntityFramework;
 
 namespace Microsoft.Restier.Tests.Shared
 {
 
-<<<<<<< HEAD
     /// <summary>
     /// 
     /// </summary>
     public class StoreApi : ApiBase
-=======
-    internal class StoreApi : EntityFrameworkApi<DbContext>
->>>>>>> 38b8de60
     {
         public StoreApi(IServiceProvider serviceProvider) : base(serviceProvider)
         {
-        }
 
-        /// <summary>
-        /// Limits the results of <see cref="Customer" /> queries by a pre-determined set of criteria.
-        /// </summary>
-        protected internal IQueryable<Customer> OnFilterCustomers(IQueryable<Customer> entitySet)
-        {
-            // not filtering at this level
-            return entitySet;
-        }
-
-        /// <summary>
-        /// Limits the results of <see cref="Product" /> queries by a pre-determined set of criteria.
-        /// </summary>
-        protected internal IQueryable<Product> OnFilterProducts(IQueryable<Product> entitySet)
-        {
-            return entitySet.Where(c => c.IsActive);
         }
 
     }
